# See https://help.github.com/articles/ignoring-files/ for more about ignoring files.

# dependencies
/node_modules
/.pnp
.pnp.*
.yarn/*
!.yarn/patches
!.yarn/plugins
!.yarn/releases
!.yarn/versions

# testing
/coverage

# next.js
/.next/
/out/

# production
/build

# misc
.DS_Store
*.pem

# debug
npm-debug.log*
yarn-debug.log*
yarn-error.log*
.pnpm-debug.log*

# env files (can opt-in for committing if needed)
.env*

# vercel
.vercel

# typescript
*.tsbuildinfo
next-env.d.ts

certificates
data_and_python/first_fnirs_log.csv
data_and_python/second_fnirs_log.csv

# Python / Data Science Specific
# -----------------------------
# Ignore Python's cache directory
data_and_python/__pycache__/

# Ignore generated plot directories from the ML script
data_and_python/PLOTS_*/

# Ignore any files reassembled by the reconstruction script
data_and_python/*_reconstructed.csv
<<<<<<< HEAD

# Staking contract build artifacts
/staking_contract/target
=======
GEMINI.md
TASKS.md
>>>>>>> 5b888e82
<|MERGE_RESOLUTION|>--- conflicted
+++ resolved
@@ -54,11 +54,7 @@
 
 # Ignore any files reassembled by the reconstruction script
 data_and_python/*_reconstructed.csv
-<<<<<<< HEAD
-
 # Staking contract build artifacts
 /staking_contract/target
-=======
 GEMINI.md
-TASKS.md
->>>>>>> 5b888e82
+TASKS.md